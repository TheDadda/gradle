/*
 * Copyright 2013 the original author or authors.
 *
 * Licensed under the Apache License, Version 2.0 (the "License");
 * you may not use this file except in compliance with the License.
 * You may obtain a copy of the License at
 *
 *      http://www.apache.org/licenses/LICENSE-2.0
 *
 * Unless required by applicable law or agreed to in writing, software
 * distributed under the License is distributed on an "AS IS" BASIS,
 * WITHOUT WARRANTIES OR CONDITIONS OF ANY KIND, either express or implied.
 * See the License for the specific language governing permissions and
 * limitations under the License.
 */

package org.gradle.plugins.ide.internal.tooling

import org.gradle.api.DefaultTask
import org.gradle.api.internal.project.ProjectTaskLister
import org.gradle.test.fixtures.file.TestNameTestDirectoryProvider
import org.gradle.util.TestUtil
import org.junit.Rule
import spock.lang.Specification

class GradleProjectBuilderTest extends Specification {
    @Rule
    TestNameTestDirectoryProvider tmpDir
    def builder = new GradleProjectBuilder(Stub(ProjectTaskLister))

    def "builds basics for project"() {
        def buildFile = tmpDir.file("build.gradle") << "//empty"
        def project = TestUtil.builder().withName("test").withProjectDir(tmpDir.testDirectory).build()
        project.description = 'a test project'

        when:
        def model = builder.buildAll(project)

        then:
        model.path == ':'
        model.name == 'test'
        model.description == 'a test project'
        model.buildDirectory == project.buildDir
        model.buildScript.sourceFile == buildFile
    }
<<<<<<< HEAD
=======

    def "handles task placeholders"() {
        def buildFile = tmpDir.file("build.gradle") << "//empty"
        def project = TestUtil.builder().withName("test").withProjectDir(tmpDir.testDirectory).build()
        project.description = 'a test project'
        project.tasks.addPlaceholderAction("placeholderTask", DefaultTask) {
            it.description = "some description"
            it.group = "some group"
        }

        when:
        def model = builder.buildAll(project)

        then:
        model.path == ':'
        model.name == 'test'
        model.description == 'a test project'
        model.buildDirectory == project.buildDir
        model.buildScript.sourceFile == buildFile
        model.tasks.size() == 1
        model.tasks[0].name == "placeholderTask"
        model.tasks[0].description == "some description"
        model.tasks[0].path == ":placeholderTask"
    }
>>>>>>> 6a26f098
}<|MERGE_RESOLUTION|>--- conflicted
+++ resolved
@@ -43,8 +43,6 @@
         model.buildDirectory == project.buildDir
         model.buildScript.sourceFile == buildFile
     }
-<<<<<<< HEAD
-=======
 
     def "handles task placeholders"() {
         def buildFile = tmpDir.file("build.gradle") << "//empty"
@@ -69,5 +67,4 @@
         model.tasks[0].description == "some description"
         model.tasks[0].path == ":placeholderTask"
     }
->>>>>>> 6a26f098
 }