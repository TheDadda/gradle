/*
 * Copyright 2018 the original author or authors.
 *
 * Licensed under the Apache License, Version 2.0 (the "License");
 * you may not use this file except in compliance with the License.
 * You may obtain a copy of the License at
 *
 *      http://www.apache.org/licenses/LICENSE-2.0
 *
 * Unless required by applicable law or agreed to in writing, software
 * distributed under the License is distributed on an "AS IS" BASIS,
 * WITHOUT WARRANTIES OR CONDITIONS OF ANY KIND, either express or implied.
 * See the License for the specific language governing permissions and
 * limitations under the License.
 */

package org.gradle.integtests.resolve.api

import org.gradle.integtests.fixtures.AbstractIntegrationSpec
import org.gradle.integtests.fixtures.resolve.ResolveTestFixture

class ArtifactDeclarationIntegrationTest extends AbstractIntegrationSpec {
    ResolveTestFixture resolve = new ResolveTestFixture(buildFile, "compile")

    def setup() {
        settingsFile << """
            rootProject.name = 'test'
        """
        buildFile << """
            def usage = Attribute.of('usage', String)
            allprojects {
                dependencies {
                    attributesSchema {
                        attribute(usage)
                    }
                }
                configurations { compile { attributes.attribute(usage, 'for-compile') } }
            }
        """
        resolve.expectDefaultConfiguration("compile")
        resolve.prepare()
    }

    def "artifact file may have no extension"() {
        settingsFile << "include 'a', 'b'"
        buildFile << """
            project(':a') {
                artifacts {
                    compile file("foo")
                    compile file("foo.txt")
                }
                assert configurations.compile.artifacts.files.collect { it.name } == ["foo", "foo.txt"]
                assert configurations.compile.artifacts.collect { it.file.name } == ["foo", "foo.txt"]
                assert configurations.compile.artifacts.collect { "\$it.name:\$it.extension:\$it.type" } == ["foo::", "foo:txt:txt"]
                assert configurations.compile.artifacts.collect { it.classifier } == [null, null]
            }
            project(':b') {
                dependencies {
                    compile project(':a')
                }
            }
        """

        expect:
        succeeds "b:checkDeps"
        resolve.expectGraph {
            root(":b", "test:b:") {
                project(":a", "test:a:") {
                    artifact(name: 'foo', type: '')
                    artifact(name: 'foo', type: 'txt')
                }
            }
        }
    }

    def "can define artifact using file and configure other properties using a map or closure or action"() {
        settingsFile << "include 'a', 'b'"
        buildFile << """
            project(':a') {
                artifacts {
                    compile file: file("a"), name: "thing-a", type: "report", extension: "txt", classifier: "report"
                    compile file("b"), {
                        name = "thing-b"
                        type = "report"
                        extension = "txt"
                        classifier = "report"
                    }
                    add('compile', file("c"), {
                        name = "thing-c"
                        type = "report"
                        extension = ""
                        classifier = "report"
                    })
                }
                assert configurations.compile.artifacts.files.collect { it.name } == ["a", "b", "c"]
                assert configurations.compile.artifacts.collect { it.file.name } == ["a", "b", "c"]
                assert configurations.compile.artifacts.collect { "\$it.name:\$it.extension:\$it.type" } == ["thing-a:txt:report", "thing-b:txt:report", "thing-c::report"]
                assert configurations.compile.artifacts.collect { it.classifier } == ["report", "report", "report"]
            }
            project(':b') {
                dependencies {
                    compile project(':a')
                }
            }
        """

        expect:
        succeeds "b:checkDeps"
        resolve.expectGraph {
            root(":b", "test:b:") {
                project(":a", "test:a:") {
                    artifact(name: 'thing-a', classifier: 'report', extension: 'txt', type: 'report', fileName: 'a')
                    artifact(name: 'thing-b', classifier: 'report', extension: 'txt', type: 'report', fileName: 'b')
                    artifact(name: 'thing-c', classifier: 'report', extension: '', type: 'report', fileName: 'c')
                }
            }
        }
    }

    def "can define outgoing artifacts for configuration"() {
        given:
        settingsFile << "include 'a', 'b'"
        buildFile << """
            project(':a') {
                configurations {
                    compile {
                        outgoing {
                            artifact file('lib1.jar')
                            artifact(file('lib2.zip')) {
                                name = 'not-a-lib'
                                type = 'not-a-lib'
                            }
                        }
                    }
                }
                assert configurations.compile.artifacts.size() == 2
            }
            project(':b') {
                dependencies {
                    compile project(':a')
                }
            }
"""

        expect:
        succeeds(":b:checkDeps")
        resolve.expectGraph {
            root(":b", "test:b:") {
                project(":a", "test:a:") {
                    artifact(name: "lib1")
                    artifact(name: "not-a-lib", extension: "zip", type: "not-a-lib", fileName: "lib2.zip")
                }
            }
        }
    }

    def "can define outgoing variants and artifacts for configuration"() {
        given:
        buildFile << """
configurations {
    compile {
        attributes.attribute(usage, 'for compile')
        outgoing {
            artifact file('lib1.jar')
            variants {
                classes {
                    attributes.attribute(Attribute.of('format', String), 'classes-dir')
                    artifact file('classes')
                }
                jar {
                    attributes.attribute(Attribute.of('format', String), 'classes-jar')
                    artifact file('lib.jar')
                }
                sources {
                    attributes.attribute(Attribute.of('format', String), 'source-jar')
                    artifact file('source.zip')
                }
            }
        }
    }
}
def classes = configurations.compile.outgoing.variants['classes']
classes.attributes.keySet().collect { it.name } == ['usage', 'format']
"""

        expect:
        succeeds()
    }

    def "can declare build dependency of artifact using String notation"() {
        given:
        settingsFile << "include 'a', 'b'"
        buildFile << """
            project(':a') {
                artifacts {
                   compile file:file('lib1.jar'), builtBy: 'jar'
                }
                task jar {}
            }

            project(':b') {
                dependencies {
                    compile project(':a')
                }
                task jar {} // ignored
<<<<<<< HEAD
=======
                task checkArtifacts {
                    inputs.files configurations.compile
                    doLast {
                        configurations.compile.resolvedConfiguration.resolvedArtifacts.forEach { println it }
                    }
                }
>>>>>>> 399facb7
            }
        """

        when:
        succeeds ':b:checkDeps'

        then:
        result.assertTasksExecuted(":a:jar", ":b:checkDeps")
        resolve.expectGraph {
            root(":b", "test:b:") {
                project(":a", "test:a:") {
                    artifact(name: "lib1")
                }
            }
        }
    }

    def "can declare build dependency of outgoing artifact using String notation"() {
        given:
        settingsFile << "include 'a', 'b'"
        buildFile << """
            project(':a') {
                configurations {
                    compile {
                        outgoing {
                            artifact(file('lib1.jar')) {
                                builtBy 'jar'
                            }
                        }
                    }
                }
                task jar {}
            }

            project(':b') {
                dependencies {
                    compile project(':a')
                }
                task jar {} // ignored
<<<<<<< HEAD
=======
                task checkArtifacts {
                    inputs.files configurations.compile
                    doLast {
                        assert configurations.compile.resolvedConfiguration.resolvedArtifacts.each { println it }
                    }
                }
>>>>>>> 399facb7
            }
"""

        when:
        succeeds ':b:checkDeps'

        then:
        result.assertTasksExecuted(":a:jar", ":b:checkDeps")
        resolve.expectGraph {
            root(":b", "test:b:") {
                project(":a", "test:a:") {
                    artifact(name: "lib1")
                }
            }
        }
    }

    def "can declare build dependency of outgoing variant artifact using String notation"() {
        given:
        settingsFile << "include 'a', 'b'"
        buildFile << """
            project(':a') {
                configurations {
                    compile {
                        outgoing {
                            variants {
                                classes {
                                    artifact(file('classes')) {
                                        builtBy 'classes'
                                    }
                                }
                            }
                        }
                    }
                }
                task classes {}
            }

            project(':b') {
                dependencies {
                    compile project(':a')
                }
                task classes {} // ignored
<<<<<<< HEAD
=======
                task checkArtifacts {
                    inputs.files configurations.compile
                    doLast {
                        assert configurations.compile.resolvedConfiguration.resolvedArtifacts.each { println it }
                    }
                }
>>>>>>> 399facb7
            }
"""

        when:
        succeeds ':b:checkDeps'

        then:
        result.assertTasksExecuted(":a:classes", ":b:checkDeps")
        resolve.expectGraph {
            root(":b", "test:b:") {
                project(":a", "test:a:") {
                    artifact(name: "classes", type: "")
                }
            }
        }
    }

    def "can define artifact using File provider"() {
        settingsFile << "include 'a', 'b'"
        buildFile << """
            project(':a') {
                artifacts {
                    def jar = file("a.jar")
                    compile providers.provider { jar }
                }
            }
            project(':b') {
                dependencies {
                    compile project(':a')
                }
            }
        """

        when:
        succeeds ':b:checkDeps'

        then:
        result.assertTasksExecuted(":b:checkDeps")
        resolve.expectGraph {
            root(":b", "test:b:") {
                project(":a", "test:a:") {
                }
            }
        }
    }

    def "can define artifact using RegularFile task output"() {
        settingsFile << "include 'a', 'b'"
        buildFile << """
            project(':a') {
                task classes {
                    ext.outputFile = project.objects.fileProperty()
                    outputs.file(outputFile)
                    outputFile.set(layout.buildDirectory.file("a.jar"))
                }
                artifacts {
                    compile classes.outputFile
                }
            }
            project(':b') {
                dependencies {
                    compile project(':a')
                }
            }
        """

        when:
        succeeds ':b:checkDeps'

        then:
        result.assertTasksExecuted(":a:classes", ":b:checkDeps")
        resolve.expectGraph {
            root(":b", "test:b:") {
                project(":a", "test:a:") {
                }
            }
        }
    }

    def "can define artifact using Directory task output"() {
        settingsFile << "include 'a', 'b'"
        buildFile << """
            project(':a') {
                task classes {
                    ext.outputDir = objects.directoryProperty()
                    outputs.dir(outputDir)
                    outputDir.set(layout.buildDirectory.dir("classes"))
                }
                artifacts {
                    compile classes.outputDir
                }
            }
            project(':b') {
                dependencies {
                    compile project(':a')
                }
            }
        """

        when:
        succeeds ':b:checkDeps'

        then:
        result.assertTasksExecuted(":a:classes", ":b:checkDeps")
        resolve.expectGraph {
            root(":b", "test:b:") {
                project(":a", "test:a:") {
                    artifact(name: "classes", type: "")
                }
            }
        }
    }

    def "can define artifact using RegularFile type"() {
        settingsFile << "include 'a', 'b'"
        buildFile << """
            project(':a') {
                artifacts {
                    compile layout.projectDirectory.file('someFile.txt')
                }
            }
            project(':b') {
                dependencies {
                    compile project(':a')
                }
            }
        """

        expect:
        succeeds ':b:checkDeps'
        resolve.expectGraph {
            root(":b", "test:b:") {
                project(":a", "test:a:") {
                    artifact(name: "someFile", type: "", extension: "txt")
                }
            }
        }
    }

    def "can define artifact using Directory type"() {
        settingsFile << "include 'a', 'b'"
        buildFile << """
            project(':a') {
                artifacts {
                    compile layout.projectDirectory.dir('someDir')
                }
            }
            project(':b') {
                dependencies {
                    compile project(':a')
                }
                task checkArtifacts {
                    inputs.files configurations.compile
                    doLast {
                        assert configurations.compile.incoming.artifacts.collect { it.file.name } == ["someDir"]
                    }
                }
            }
        """

        expect:
        succeeds ':b:checkDeps'
        resolve.expectGraph {
            root(":b", "test:b:") {
                project(":a", "test:a:") {
                    artifact(name: "someDir", type: "")
                }
            }
        }
    }

    // This isn't strictly supported and will be deprecated later
    def "can use a custom PublishArtifact implementation"() {
        given:
        settingsFile << "include 'a', 'b'"
        buildFile << """
            project(':a') {
                artifacts {
                    def artifact = new PublishArtifact() {
                        String name = "ignore-me"
                        String extension = "jar"
                        String type = "jar"
                        String classifier
                        File file
                        Date date
                        TaskDependency buildDependencies = new org.gradle.api.internal.tasks.DefaultTaskDependency()
                    }
                    artifact.file = file("lib1.jar")
                    task jar
                    compile(artifact) {
                        name = "thing"
                        builtBy jar
                    }
                }
                assert configurations.compile.artifacts.collect { it.file.name }  == ["lib1.jar"]
                assert configurations.compile.artifacts.collect { it.name }  == ["thing"]
            }
            project(':b') {
                dependencies {
                    compile project(':a')
                }
            }
"""

        expect:
        succeeds("b:checkDeps")
        result.assertTasksExecutedInOrder(":a:jar", ":b:checkDeps")
        resolve.expectGraph {
            root(":b", "test:b:") {
                project(":a", "test:a:") {
                    artifact(name: "thing", fileName: "lib1.jar")
                }
            }
        }
    }
<<<<<<< HEAD
=======

    def 'artifacts are copied when declaring dependency on existing version catalog dependency with artifact'() {
        given:
        buildFile << """
            configurations {
                implementation
                destination1
                destination2
            }

            dependencies {
                implementation(libs.test) {
                    artifact {
                        classifier = "alternative"
                    }
                }
            }

            task copyAndPrintDependencies {
                configurations.implementation.dependencies.each {
                    project.dependencies.add("destination1", it)
                    configurations.destination2.dependencies.add(it)
                }

                doLast {
                    configurations.implementation.dependencies.each {
                        println("implementation " + it + " " + it.artifacts*.classifier)
                    }
                    configurations.destination1.dependencies.each {
                        println("destination1 " + it + " " + it.artifacts*.classifier)
                    }
                    configurations.destination2.dependencies.each {
                        println("destination2 " + it + " " + it.artifacts*.classifier)
                    }
                }
            }
        """
        file("gradle/libs.versions.toml") << """[libraries]
test = { module = 'org:test', version = '1.0' }
"""

        when:
        succeeds "copyAndPrintDependencies"

        then:
        outputContains("""implementation org:test:1.0 [alternative]
destination1 org:test:1.0 [alternative]
destination2 org:test:1.0 [alternative]""")
    }

>>>>>>> 399facb7
}<|MERGE_RESOLUTION|>--- conflicted
+++ resolved
@@ -203,15 +203,6 @@
                     compile project(':a')
                 }
                 task jar {} // ignored
-<<<<<<< HEAD
-=======
-                task checkArtifacts {
-                    inputs.files configurations.compile
-                    doLast {
-                        configurations.compile.resolvedConfiguration.resolvedArtifacts.forEach { println it }
-                    }
-                }
->>>>>>> 399facb7
             }
         """
 
@@ -251,15 +242,6 @@
                     compile project(':a')
                 }
                 task jar {} // ignored
-<<<<<<< HEAD
-=======
-                task checkArtifacts {
-                    inputs.files configurations.compile
-                    doLast {
-                        assert configurations.compile.resolvedConfiguration.resolvedArtifacts.each { println it }
-                    }
-                }
->>>>>>> 399facb7
             }
 """
 
@@ -303,15 +285,6 @@
                     compile project(':a')
                 }
                 task classes {} // ignored
-<<<<<<< HEAD
-=======
-                task checkArtifacts {
-                    inputs.files configurations.compile
-                    doLast {
-                        assert configurations.compile.resolvedConfiguration.resolvedArtifacts.each { println it }
-                    }
-                }
->>>>>>> 399facb7
             }
 """
 
@@ -462,12 +435,6 @@
             project(':b') {
                 dependencies {
                     compile project(':a')
-                }
-                task checkArtifacts {
-                    inputs.files configurations.compile
-                    doLast {
-                        assert configurations.compile.incoming.artifacts.collect { it.file.name } == ["someDir"]
-                    }
                 }
             }
         """
@@ -527,8 +494,6 @@
             }
         }
     }
-<<<<<<< HEAD
-=======
 
     def 'artifacts are copied when declaring dependency on existing version catalog dependency with artifact'() {
         given:
@@ -579,5 +544,4 @@
 destination2 org:test:1.0 [alternative]""")
     }
 
->>>>>>> 399facb7
 }