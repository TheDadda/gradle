--- conflicted
+++ resolved
@@ -605,13 +605,8 @@
         }
         if (state == null) {
             // the platform doesn't exist, so we're building a lenient one
-<<<<<<< HEAD
             state = LenientPlatformGraphResolveState.of(resolveState.getIdGenerator(), platformComponentIdentifier, potentialEdge.toModuleVersionId, virtualPlatformState, this, resolveState);
-            potentialEdge.component.setState(state);
-=======
-            state = LenientPlatformGraphResolveState.of(platformComponentIdentifier, potentialEdge.toModuleVersionId, virtualPlatformState, this, resolveState);
             potentialEdge.component.setState(state, ComponentGraphSpecificResolveState.EMPTY_STATE);
->>>>>>> 47faa22f
             // And now let's make sure we do not have another version of that virtual platform missing its metadata
             potentialEdge.component.getModule().maybeCreateVirtualMetadata(resolveState);
         }
