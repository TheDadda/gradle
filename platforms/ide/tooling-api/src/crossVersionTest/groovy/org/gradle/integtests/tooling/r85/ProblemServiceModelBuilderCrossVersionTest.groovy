--- conflicted
+++ resolved
@@ -32,11 +32,7 @@
 class ProblemServiceModelBuilderCrossVersionTest extends ToolingApiSpecification {
 
     def withSampleProject(boolean includeAdditionalMetadata = false) {
-<<<<<<< HEAD
         buildFile << """
-=======
-        file('build.gradle') << """
->>>>>>> f346825f
             import org.gradle.tooling.provider.model.ToolingModelBuilderRegistry
             import org.gradle.tooling.provider.model.ToolingModelBuilder
             import ${Problems.name}
@@ -67,10 +63,7 @@
                             .undocumented()
                             .noLocation()
                             .category("testcategory")
-<<<<<<< HEAD
                             .withException(new RuntimeException("test"))
-=======
->>>>>>> f346825f
                             ${if (includeAdditionalMetadata) { ".additionalData(\"keyToString\", \"value\").additionalData(\"keyToInt\", 1)" }}
                     }.report()
                     return new CustomModel()
@@ -103,7 +96,7 @@
                 .addProgressListener(listener)
                 .get()
         }
-        def problems = listener.problems.collect { new JsonSlurper().parseText(it.json) }
+        def problems = listener.problems.collect { new JsonSlurper().parse(listener.problems[0].json.bytes) }
 
         then:
         problems.size() == 1
