// Copyright (C) 2023 Gradle, Inc.
//
// Licensed under the Creative Commons Attribution-Noncommercial-ShareAlike 4.0 International License.;
// you may not use this file except in compliance with the License.
// You may obtain a copy of the License at
//
//      https://creativecommons.org/licenses/by-nc-sa/4.0/
//
// Unless required by applicable law or agreed to in writing, software
// distributed under the License is distributed on an "AS IS" BASIS,
// WITHOUT WARRANTIES OR CONDITIONS OF ANY KIND, either express or implied.
// See the License for the specific language governing permissions and
// limitations under the License.

[[partr6_writing_tasks]]
= Part 6: Writing Tasks

Learn the basics of authoring Gradle tasks by creating a simple one in your Build script.

****
**In this section, you will:**

- Understand Tasks
- Create a custom Task for the Plugin
****

[[part6_begin]]
== Step 0. Before you Begin

1. You initialized your Java app in <<partr1_gradle_init.adoc#part1_begin,part 1>>.
2. You understand the Gradle Build Lifecycle from <<partr2_build_lifecycle.adoc#part2_begin,part 2>>.
3. You added a subproject and a separate Build in <<partr3_multi_project_builds#part3_begin, part3>>.
4. You viewed a Settings file in <<partr4_settings_file.adoc#part4_begin,part 4>>.
5. You authored a Build script in <<partr5_build_scripts.adoc#part5_begin,part 5>>.

== Step 1. Understand Tasks
A Task is an executable piece of code that contains sequences of actions.

Actions are added to a Task via the `doFirst{}` and `doLast{}` closures.

A Task can depend on other tasks.

== Step 2. Register and Configure Tasks

Early on in the tutorial, we registered and configured `task1` in the `app` build script:

[.multi-language-sample]
=====
.app/build.gradle.kts
[source,kotlin]
----
tasks.register("task1"){  // <1>
    println("REGISTER TASK1: This is executed during the configuration phase")
}

tasks.named("task1"){  // <2>
    println("NAMED TASK1: This is executed during the configuration phase")
    doFirst {
        println("NAMED TASK1 - doFirst: This is executed during the execution phase")
    }
    doLast {
        println("NAMED TASK1 - doLast: This is executed during the execution phase")
    }
}
----
<1> You can use the link:{kotlinDslPath}/gradle/org.gradle.api.tasks/-task-container/index.html[register()] method to create new tasks.
<2> You can use the link:{kotlinDslPath}/gradle/org.gradle.api.tasks/-task-collection/index.html[named()] method to configure existing tasks.
=====
[.multi-language-sample]
=====
.app/build.gradle
[source, groovy]
----
tasks.register("task1") {  // <1>
    println("REGISTER TASK1: This is executed during the configuration phase")
}

tasks.named("task1") {  // <2>
    println("NAMED TASK1: This is executed during the configuration phase")
    doFirst {
        println("NAMED TASK1 - doFirst: This is executed during the execution phase")
    }
    doLast {
        println("NAMED TASK1 - doLast: This is executed during the execution phase")
    }
}
----
<1> You can use the link:{groovyDslPath}/org.gradle.api.tasks.TaskContainer:register(java.lang.String)[register()] method to create new tasks.
<2> You can use the link:{groovyDslPath}/org.gradle.api.tasks.TaskContainer:named(java.lang.String)[named()] method to configure existing tasks.
=====

== Step 3. Create a custom Task

To create a custom task, you must subclass link:{groovyDslPath}/org.gradle.api.DefaultTask.html#org.gradle.api.DefaultTask[`DefaultTask`] in Groovy DSL or link:{kotlinDslPath}/gradle/org.gradle.api/-default-task/index.html[`DefaultTask`] in Kotlin DSL.

Create a custom class called `LicenseTask` with the code below and add it to the bottom of the `gradle/license-plugin/plugin/src/main/kotlin/license/LicensePlugin.kt` or `gradle/license-plugin/plugin/src/main/groovy/license/LicensePlugin.groovy` file:

[.multi-language-sample]
=====
.gradle/license-plugin/plugin/src/main/kotlin/license/LicensePlugin.kt
[source,kotlin]
----
import org.gradle.api.Project
import org.gradle.api.Plugin
import org.gradle.api.DefaultTask
import org.gradle.api.tasks.Input
import org.gradle.api.tasks.TaskAction
import java.io.File
import java.io.InputStream
import java.nio.charset.Charset

class LicensePlugin: Plugin<Project> {
    // Don't change anything here
}

abstract class LicenseTask : DefaultTask() {
    @Input
    val fileName = project.rootDir.toString() + "/license.txt"

    @TaskAction
    fun action() {
        // Read the license text
        val licenseText = File(fileName).readText()
        // Walk the directories looking for java files
        File(project.rootDir.toString()).walk().forEach {
            if (it.extension == "java") {
                // Read the source code
                var ins: InputStream = it.inputStream()
                var content = ins.readBytes().toString(Charset.defaultCharset())
                // Write the license and the source code to the file
                it.writeText(licenseText + content)
            }
        }
    }
}
----
=====
[.multi-language-sample]
=====
.gradle/license-plugin/plugin/src/main/groovy/license/LicensePlugin.groovy
[source, groovy]
----
import org.gradle.api.Project
import org.gradle.api.Plugin
import org.gradle.api.DefaultTask
import org.gradle.api.tasks.Input
import org.gradle.api.tasks.TaskAction

class LicensePlugin implements Plugin<Project> {
    // Don't change anything here
}

abstract class LicenseTask extends DefaultTask {
    @Input
    def fileName = project.rootDir.toString() + "/license.txt"

    @TaskAction
    void action() {
        // Read the license text
        def licenseText = new File(fileName).text
        // Walk the directories looking for java files
        new File(project.rootDir.toString()).eachFileRecurse { file ->
            int lastIndexOf = file.getName().lastIndexOf('.')
            if ((lastIndexOf != -1) && (file.getName().substring(lastIndexOf)) == ".java") {// Read the source code
                def content = file.getText()
                //println(licenseText + '\n' + content)
                // Write the license and the source code to the file
                file.text = licenseText + '\n' + content
            }
        }
    }
}
----
=====

The `LicenseTask` class encapsulates the task action logic and declares any inputs and outputs the task expects.

The task action is annotated with `@TaskAction`.
Inside, the logic first finds a file called "license.txt".
This file contains text for an Apache license:

.license.txt
[source,text]
----
/*
* Licensed under the Apache License
*/
----

<<<<<<< HEAD
The task then looks for files with the extension `.java` and `.kt` and adds a license header.
=======
The task then looks for files with the extension `.java` and adds a license header.
>>>>>>> aa504019

The task has a single input, the license file name, annotated with `@Input`.

Gradle uses the `@Input` annotation to determine if the task needs to run.
If the task has not run before or if the input value has changed since the previous execution, then Gradle will execute the task.

While a custom class has been created, it is not yet added to the `LicensePlugin`.
Running `LicenseTask` is not currently possible.

All you can do for now is make sure `./gradlew build` runs without failing:

[source,text]
----
$ ./gradlew build

SETTINGS FILE: This is executed during the initialization phase

> Configure project :app
BUILD SCRIPT: This is executed during the configuration phase

BUILD SUCCESSFUL in 1s
13 actionable tasks: 6 executed, 7 up-to-date
----

[.text-right]
**Next Step:** <<partr7_writing_plugins#partr7_writing_plugins,Writing Plugins>> >><|MERGE_RESOLUTION|>--- conflicted
+++ resolved
@@ -187,11 +187,7 @@
 */
 ----
 
-<<<<<<< HEAD
-The task then looks for files with the extension `.java` and `.kt` and adds a license header.
-=======
 The task then looks for files with the extension `.java` and adds a license header.
->>>>>>> aa504019
 
 The task has a single input, the license file name, annotated with `@Input`.
 
