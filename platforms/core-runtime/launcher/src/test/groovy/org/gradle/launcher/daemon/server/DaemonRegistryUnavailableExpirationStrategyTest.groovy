/*
 * Copyright 2016 the original author or authors.
 *
 * Licensed under the Apache License, Version 2.0 (the "License");
 * you may not use this file except in compliance with the License.
 * You may obtain a copy of the License at
 *
 *      http://www.apache.org/licenses/LICENSE-2.0
 *
 * Unless required by applicable law or agreed to in writing, software
 * distributed under the License is distributed on an "AS IS" BASIS,
 * WITHOUT WARRANTIES OR CONDITIONS OF ANY KIND, either express or implied.
 * See the License for the specific language governing permissions and
 * limitations under the License.
 */
package org.gradle.launcher.daemon.server


import org.gradle.internal.remote.Address
import org.gradle.jvm.toolchain.JavaLanguageVersion
import org.gradle.launcher.daemon.configuration.DaemonPriority
import org.gradle.launcher.daemon.context.DaemonContext
import org.gradle.launcher.daemon.context.DefaultDaemonContext
import org.gradle.launcher.daemon.registry.DaemonDir
import org.gradle.launcher.daemon.registry.DaemonInfo
import org.gradle.launcher.daemon.registry.DaemonRegistry
import org.gradle.launcher.daemon.registry.EmbeddedDaemonRegistry
import org.gradle.launcher.daemon.server.expiry.DaemonExpirationResult
import org.gradle.test.fixtures.file.TestNameTestDirectoryProvider
import org.junit.Rule
import spock.lang.Specification
import spock.lang.Subject

import static org.gradle.internal.nativeintegration.services.NativeServices.NativeServicesMode
import static org.gradle.launcher.daemon.server.api.DaemonState.Idle
import static org.gradle.launcher.daemon.server.expiry.DaemonExpirationStatus.DO_NOT_EXPIRE
import static org.gradle.launcher.daemon.server.expiry.DaemonExpirationStatus.GRACEFUL_EXPIRE

class DaemonRegistryUnavailableExpirationStrategyTest extends Specification {
    Daemon daemon = Mock(Daemon)
    @Subject DaemonRegistryUnavailableExpirationStrategy expirationStrategy = new DaemonRegistryUnavailableExpirationStrategy(daemon)
    @Rule TestNameTestDirectoryProvider tempDir = new TestNameTestDirectoryProvider(getClass())
    File daemonDir = tempDir.createDir("test_daemon_dir")

    def "daemon should expire when registry file is unreachable"() {
        given:
        DaemonRegistryUnavailableExpirationStrategy expirationStrategy = new DaemonRegistryUnavailableExpirationStrategy(daemon)
<<<<<<< HEAD
        DaemonContext daemonContext = new DefaultDaemonContext("user", null, JavaLanguageVersion.current(), null, tempDir.file("BOGUS"), 51234L, 10000, [] as List<String>, false, NativeServicesMode.ENABLED, DaemonParameters.Priority.NORMAL)
=======
        DaemonContext daemonContext = new DefaultDaemonContext("user", null, JavaLanguageVersion.current(), tempDir.file("BOGUS"), 51234L, 10000, [] as List<String>, false, NativeServicesMode.ENABLED, DaemonPriority.NORMAL)
>>>>>>> 4d48d7d4

        when:
        1 * daemon.getDaemonContext() >> { daemonContext }
        DaemonExpirationResult expirationCheck = expirationStrategy.checkExpiration()

        then:
        expirationCheck.status == GRACEFUL_EXPIRE
        expirationCheck.reason == DaemonRegistryUnavailableExpirationStrategy.REGISTRY_BECAME_UNREADABLE
    }

    def "daemon should not expire given readable registry with it's PID"() {
        given:
        Address address = new Address() {
            String getDisplayName() {
                return "DAEMON_ADDRESS"
            }
        }
<<<<<<< HEAD
        DaemonContext daemonContext = new DefaultDaemonContext("user", null, JavaLanguageVersion.current(), null, daemonDir, 51234L, 10000, [] as List<String>, false, NativeServicesMode.ENABLED, DaemonParameters.Priority.NORMAL)
=======
        DaemonContext daemonContext = new DefaultDaemonContext("user", null, JavaLanguageVersion.current(), daemonDir, 51234L, 10000, [] as List<String>, false, NativeServicesMode.ENABLED, DaemonPriority.NORMAL)
>>>>>>> 4d48d7d4
        DaemonDir daemonDir = new DaemonDir(daemonDir)
        DaemonRegistry registry = new EmbeddedDaemonRegistry()
        daemonDir.getRegistry().createNewFile()
        registry.store(new DaemonInfo(address, daemonContext, "password".bytes, Idle))

        when:
        1 * daemon.getDaemonContext() >> { daemonContext }
        1 * daemon.getDaemonRegistry() >> { registry }

        then:
        DaemonExpirationResult expirationCheck = expirationStrategy.checkExpiration()
        expirationCheck.status == DO_NOT_EXPIRE
        expirationCheck.reason == null
    }
}<|MERGE_RESOLUTION|>--- conflicted
+++ resolved
@@ -45,11 +45,7 @@
     def "daemon should expire when registry file is unreachable"() {
         given:
         DaemonRegistryUnavailableExpirationStrategy expirationStrategy = new DaemonRegistryUnavailableExpirationStrategy(daemon)
-<<<<<<< HEAD
-        DaemonContext daemonContext = new DefaultDaemonContext("user", null, JavaLanguageVersion.current(), null, tempDir.file("BOGUS"), 51234L, 10000, [] as List<String>, false, NativeServicesMode.ENABLED, DaemonParameters.Priority.NORMAL)
-=======
         DaemonContext daemonContext = new DefaultDaemonContext("user", null, JavaLanguageVersion.current(), tempDir.file("BOGUS"), 51234L, 10000, [] as List<String>, false, NativeServicesMode.ENABLED, DaemonPriority.NORMAL)
->>>>>>> 4d48d7d4
 
         when:
         1 * daemon.getDaemonContext() >> { daemonContext }
@@ -67,11 +63,7 @@
                 return "DAEMON_ADDRESS"
             }
         }
-<<<<<<< HEAD
-        DaemonContext daemonContext = new DefaultDaemonContext("user", null, JavaLanguageVersion.current(), null, daemonDir, 51234L, 10000, [] as List<String>, false, NativeServicesMode.ENABLED, DaemonParameters.Priority.NORMAL)
-=======
-        DaemonContext daemonContext = new DefaultDaemonContext("user", null, JavaLanguageVersion.current(), daemonDir, 51234L, 10000, [] as List<String>, false, NativeServicesMode.ENABLED, DaemonPriority.NORMAL)
->>>>>>> 4d48d7d4
+        DaemonContext daemonContext = new DefaultDaemonContext("user", null, JavaLanguageVersion.current(), null, daemonDir, 51234L, 10000, [] as List<String>, false, NativeServicesMode.ENABLED, DaemonPriority.NORMAL)
         DaemonDir daemonDir = new DaemonDir(daemonDir)
         DaemonRegistry registry = new EmbeddedDaemonRegistry()
         daemonDir.getRegistry().createNewFile()
